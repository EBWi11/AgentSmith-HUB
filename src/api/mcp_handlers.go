--- conflicted
+++ resolved
@@ -42,11 +42,7 @@
 )
 
 func init() {
-<<<<<<< HEAD
-	// Initialize with simplified StandardMCPServer
-=======
-	// Create MCP server but don't initialize yet (wait for proper config)
->>>>>>> d9e1cb23
+  // Initialize with simplified StandardMCPServer
 	mcpServer = mcp.NewStandardMCPServer()
 	mcpInitialized = false
 
@@ -206,7 +202,6 @@
 	return false
 }
 
-<<<<<<< HEAD
 // InitializeMCPServer initializes the MCP server with proper configuration
 func InitializeMCPServer(baseURL, token string) {
 	if mcpServer != nil {
@@ -250,9 +245,6 @@
 	}
 	return nil
 }
-=======
-// --- Main MCP Handler ---
->>>>>>> d9e1cb23
 
 // MCP HTTP endpoint - handles all MCP JSON-RPC requests
 func handleMCP(c echo.Context) error {
@@ -526,20 +518,15 @@
 func handleMCPSSE(c echo.Context) error {
 	// Validate authentication
 	token := c.Request().Header.Get("token")
-<<<<<<< HEAD
 
 	// Validate token
 	if token == "" {
 		logger.Error("MCP SSE request attempted without token")
-=======
-	if token == "" || token != common.Config.Token {
->>>>>>> d9e1cb23
 		return c.JSON(http.StatusUnauthorized, map[string]string{
 			"error": "Authentication required",
 		})
 	}
 
-<<<<<<< HEAD
 	if token != common.Config.Token {
 		logger.Error("MCP SSE request with invalid token")
 		return c.JSON(http.StatusUnauthorized, map[string]string{
@@ -563,10 +550,6 @@
 			sessionID = session.ID
 		}
 	}
-=======
-	// Create session for SSE connection
-	session := createSession(token)
->>>>>>> d9e1cb23
 
 	// Set SSE headers
 	c.Response().Header().Set("Content-Type", "text/event-stream")
@@ -730,7 +713,6 @@
 	return c.JSON(http.StatusOK, manifest)
 }
 
-<<<<<<< HEAD
 // Health check for MCP server
 func mcpHealthCheck(c echo.Context) error {
 	status := "healthy"
@@ -793,9 +775,6 @@
 		},
 	})
 }
-
-=======
->>>>>>> d9e1cb23
 // MCP Statistics endpoint
 func getMCPStats(c echo.Context) error {
 	if err := checkLeaderMode(c); err != nil {
@@ -842,7 +821,6 @@
 		return err
 	}
 
-<<<<<<< HEAD
 	baseURL := fmt.Sprintf("%s://%s", protocol, host)
 
 	// MCP server configuration for VSCode extension
@@ -937,22 +915,12 @@
 			"quickStart": baseURL + "/mcp/info",
 			"examples":   "Use tools like 'system_overview' to get started",
 			"support":    "Contact your AgentSmith-HUB administrator for setup assistance",
-=======
-	health := map[string]interface{}{
-		"status":      "healthy",
-		"timestamp":   time.Now().Unix(),
-		"initialized": mcpInitialized,
-		"cluster": map[string]interface{}{
-			"is_leader": cluster.IsLeader,
-			"node_id":   cluster.NodeID,
->>>>>>> d9e1cb23
 		},
 	}
 
 	return c.JSON(http.StatusOK, health)
 }
 
-<<<<<<< HEAD
 // Helper function to extract port from host string
 func getPortFromHost(host string) interface{} {
 	if colonIndex := strings.LastIndex(host, ":"); colonIndex != -1 {
@@ -964,14 +932,4 @@
 	// Default ports
 	defaultPort := 8080
 	return defaultPort
-=======
-// Helper function to extract port from host
-func getPortFromHost(host string) int {
-	if idx := strings.LastIndex(host, ":"); idx != -1 {
-		if port, err := strconv.Atoi(host[idx+1:]); err == nil {
-			return port
-		}
-	}
-	return 8080 // Default port
->>>>>>> d9e1cb23
 }