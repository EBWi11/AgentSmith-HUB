--- conflicted
+++ resolved
@@ -679,16 +679,6 @@
 | `parseJSON` | 解析JSON字符串 | jsonString (string) | `<append type="PLUGIN" field="parsed">parseJSON(_$json_data)</append>` |
 | `parseUA` | 解析User-Agent | userAgent (string) | `<append type="PLUGIN" field="browser_info">parseUA(_$user_agent)</append>` |
 
-<<<<<<< HEAD
-##### 威胁情报插件
-| 插件名 | 功能 | 参数 | 示例 |
-|--------|------|------|------|
-| `virusTotal` | 查询VirusTotal文件哈希威胁情报 | `hash` (string), `apiKey` (string, 可选) | `<append type="PLUGIN" field="vt_scan">virusTotal(file_hash)</append>` |
-| `shodan` | 查询Shodan IP地址基础设施情报 | `ip` (string), `apiKey` (string, 可选) | `<append type="PLUGIN" field="shodan_intel">shodan(ip_address)</append>` |
-| `threatBook` | 查询微步在线威胁情报 | `queryValue` (string), `queryType` (string), `apiKey` (string, 可选) | `<append type="PLUGIN" field="tb_intel">threatBook(target_ip, "ip")</append>` |
-
-### 内置插件使用示例
-=======
 **威胁情报插件**
 | 插件名 | 功能 | 参数 | 示例 |
 |--------|------|------|------|
@@ -704,7 +694,6 @@
 #### 内置插件使用示例
 
 ##### 网络安全场景
->>>>>>> 7438fa37
 
 输入数据：
 ```json
@@ -880,41 +869,7 @@
 </rule>
 ```
 
-<<<<<<< HEAD
-#### 5. 威胁情报分析
-```xml
-<rule id="threat_intelligence" name="威胁情报分析">
-    <filter field="event_type">security_event</filter>
-    
-    <checklist condition="ip_check and (file_check or url_check or domain_check)">
-        <!-- 检查是否有IP地址 -->
-        <node id="ip_check" type="NOTNULL" field="source_ip"></node>
-        <!-- 检查是否有文件哈希 -->
-        <node id="file_check" type="NOTNULL" field="file_hash"></node>
-        <!-- 检查是否有URL -->
-        <node id="url_check" type="NOTNULL" field="suspicious_url"></node>
-        <!-- 检查是否有域名 -->
-        <node id="domain_check" type="NOTNULL" field="domain"></node>
-    </checklist>
-    
-    <!-- 威胁情报丰富化 -->
-    <append type="PLUGIN" field="shodan_intel">shodan(source_ip)</append>
-    <append type="PLUGIN" field="virustotal_scan">virusTotal(file_hash)</append>
-    <append type="PLUGIN" field="threatbook_ip">threatBook(source_ip, "ip")</append>
-    <append type="PLUGIN" field="threatbook_file">threatBook(file_hash, "file", "api_key")</append>
-    <append type="PLUGIN" field="threatbook_domain">threatBook(domain, "domain", "api_key")</append>
-    <append type="PLUGIN" field="threatbook_url">threatBook(suspicious_url, "url")</append>
-    
-    <!-- 综合威胁评分 -->
-    <append type="PLUGIN" field="threat_score">calculate_threat_score(_$ORIDATA)</append>
-    <append type="PLUGIN" field="analysis_time">now()</append>
-</rule>
-```
-
-### ⚠️ 告警抑制最佳实践（suppressOnce）
-=======
 #### ⚠️ 告警抑制最佳实践（suppressOnce）
->>>>>>> 7438fa37
 
 告警抑制插件可以防止同一告警在短时间内重复触发。
 
@@ -956,46 +911,15 @@
 1. **检查节点插件**：`isPrivateIP`, `cidrMatch` - 纯计算，性能较高
 2. **字符串处理插件**：`replace`, `hashMD5/SHA1/SHA256` - 中等性能
 3. **正则表达式插件**：`regexExtract`, `regexReplace` - 性能较低
-<<<<<<< HEAD
-4. **数据库查询插件**：`geoMatch` - 需要数据库查询，性能较低
-5. **威胁情报插件**：`virusTotal`, `shodan`, `threatBook` - 外部API调用，性能最低
-=======
 4. **威胁情报插件**：`virusTotal`, `shodan`, `threatBook` - 外部API调用，性能最低
->>>>>>> 7438fa37
 
 优化建议：
 ```xml
-<<<<<<< HEAD
-<!-- 好：先用高性能检查，再用低性能插件 -->
-<checklist condition="basic_check and geo_check">
-    <node id="basic_check" type="PLUGIN">isPrivateIP(source_ip)</node>
-    <node id="geo_check" type="PLUGIN">geoMatch(source_ip, "US")</node>
-</checklist>
-
-<!-- 避免：在大量数据上频繁使用低性能插件 -->
-<checklist>
-    <node type="PLUGIN">geoMatch(source_ip, "US")</node>
-</checklist>
-
-<!-- 威胁情报插件优化：利用缓存和条件判断 -->
-<rule id="threat_intel_optimized">
-    <filter field="event_type">security_event</filter>
-    
-    <checklist condition="has_suspicious_indicators and need_enrichment">
-        <!-- 先用高性能检查确认需要查询 -->
-        <node id="has_suspicious_indicators" type="INCL" field="alert_level">high</node>
-        <node id="need_enrichment" type="NOTNULL" field="source_ip"></node>
-    </checklist>
-    
-    <!-- 然后才使用威胁情报插件 -->
-    <append type="PLUGIN" field="threat_intel">threatBook(source_ip, "ip")</append>
-=======
 <!-- 推荐：先用高性能检查，再用低性能插件 -->
 <rule id="optimized">
     <check type="INCL" field="alert_level">high</check>
     <check type="NOTNULL" field="source_ip"></check>
     <append type="PLUGIN" field="threat_intel">threatBook(_$source_ip, "ip")</append>
->>>>>>> 7438fa37
 </rule>
 ```
 
@@ -1724,77 +1648,7 @@
 <check type="EQU" field="ua_info.is_mobile">true</check>
 ```
 
-<<<<<<< HEAD
-### 案例5：综合威胁情报分析
-
-```xml
-<root type="DETECTION" name="comprehensive_threat_intel" author="security_team">
-    <rule id="multi_source_threat_analysis" name="多源威胁情报分析">
-        <filter field="event_type">security_alert</filter>
-
-        <checklist condition="has_indicators and (high_risk or multiple_sources)">
-            <node id="has_indicators" type="NOTNULL" field="threat_indicator"></node>
-            <node id="high_risk" type="INCL" field="alert_level">high</node>
-            <node id="multiple_sources" type="INCL" field="source_count">3</node>
-        </checklist>
-
-        <!-- 10分钟内同一威胁指标不重复分析 -->
-        <threshold group_by="threat_indicator" range="600s" local_cache="true">1</threshold>
-
-        <!-- 多源威胁情报查询 -->
-        <append type="PLUGIN" field="virustotal_intel">virusTotal(file_hash)</append>
-        <append type="PLUGIN" field="shodan_intel">shodan(source_ip)</append>
-        <append type="PLUGIN" field="threatbook_ip">threatBook(source_ip, "ip", "prod_api_key")</append>
-        <append type="PLUGIN" field="threatbook_domain">threatBook(domain, "domain", "prod_api_key")</append>
-        <append type="PLUGIN" field="threatbook_file">threatBook(file_hash, "file", "prod_api_key")</append>
-        <append type="PLUGIN" field="threatbook_url">threatBook(suspicious_url, "url", "prod_api_key")</append>
-
-        <!-- 综合分析 -->
-        <append type="PLUGIN" field="threat_score">calculate_comprehensive_threat_score(_$ORIDATA)</append>
-        <append type="PLUGIN" field="malware_family">identify_malware_family(_$ORIDATA)</append>
-        <append type="PLUGIN" field="attack_timeline">construct_attack_timeline(_$ORIDATA)</append>
-        <append type="PLUGIN" field="ioc_correlation">correlate_iocs(_$ORIDATA)</append>
-
-        <!-- 分析结果 -->
-        <append field="analysis_type">comprehensive_threat_intelligence</append>
-        <append type="PLUGIN" field="analysis_timestamp">now()</append>
-        <append type="PLUGIN" field="analyst_recommendations">generate_recommendations(_$threat_score, _$malware_family)</append>
-
-        <!-- 自动化响应 -->
-        <plugin>enrich_threat_database(_$ORIDATA)</plugin>
-        <plugin>trigger_automated_response(_$threat_score, _$analyst_recommendations)</plugin>
-        <plugin>notify_threat_intel_team(_$ORIDATA)</plugin>
-    </rule>
-
-    <rule id="chinese_threat_analysis" name="中文威胁情报分析">
-        <filter field="event_type">apt_activity</filter>
-
-        <checklist condition="chinese_context and needs_local_intel">
-            <node id="chinese_context" type="INCL" field="geo_location" logic="OR" delimiter="|">CN|HK|TW|SG</node>
-            <node id="needs_local_intel" type="INCL" field="threat_category">apt</node>
-        </checklist>
-
-        <!-- 使用微步在线进行中文威胁情报分析 -->
-        <append type="PLUGIN" field="threatbook_comprehensive">threatBook(threat_indicator, indicator_type, "china_api_key")</append>
-        <append type="PLUGIN" field="chinese_malware_family">identify_chinese_malware(_$threatbook_comprehensive)</append>
-        <append type="PLUGIN" field="apt_group_attribution">attribute_apt_group(_$threatbook_comprehensive)</append>
-
-        <!-- 结合其他情报源 -->
-        <append type="PLUGIN" field="global_context">combine_global_local_intel(_$threatbook_comprehensive, _$virustotal_intel)</append>
-
-        <!-- 生成中文威胁报告 -->
-        <append type="PLUGIN" field="chinese_threat_report">generate_chinese_report(_$ORIDATA)</append>
-        <append field="report_language">zh-CN</append>
-
-        <plugin>alert_chinese_security_team(_$ORIDATA)</plugin>
-    </rule>
-</root>
-```
-
----
-=======
 ### 6.4 插件开发规范
->>>>>>> 7438fa37
 
 #### 命名规范
 - 插件名使用驼峰命名法：`isValidEmail`、`extractDomain`
